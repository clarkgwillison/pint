--- conflicted
+++ resolved
@@ -2,26 +2,12 @@
 import datetime
 import math
 import operator as op
-<<<<<<< HEAD
-import unittest
-import warnings
-from unittest.mock import patch
-
-from pint import (
-    DimensionalityError,
-    LogarithmicUnitCalculusError,
-    OffsetUnitCalculusError,
-    UnitRegistry,
-)
-from pint.compat import BehaviorChangeWarning, np
-=======
 import pickle
 import warnings
 from unittest.mock import patch
 
 from pint import DimensionalityError, OffsetUnitCalculusError, UnitRegistry
 from pint.compat import np
->>>>>>> 03be0544
 from pint.testsuite import QuantityTestCase, helpers
 from pint.testsuite.parameterized import ParameterizedTestCase
 from pint.unit import UnitsContainer
