# -*- coding: utf-8 -*-

import copy
import math
import unittest
<<<<<<< HEAD
import pprint
import sys
=======
>>>>>>> a9831b0f

from pint import DimensionalityError, UnitRegistry
from pint.unit import UnitsContainer
from pint.util import ParserHelper

from pint.compat import np
from pint.testsuite import QuantityTestCase, helpers


class TestIssues(QuantityTestCase):

    FORCE_NDARRAY = False

    def setup(self):
        self.ureg.autoconvert_offset_to_baseunit = False

    @unittest.expectedFailure
    def test_issue25(self):
        x = ParserHelper.from_string('10 %')
        self.assertEqual(x, ParserHelper(10, {'%': 1}))
        x = ParserHelper.from_string('10 ‰')
        self.assertEqual(x, ParserHelper(10, {'‰': 1}))
        ureg = UnitRegistry()
        ureg.define('percent = [fraction]; offset: 0 = %')
        ureg.define('permille = percent / 10 = ‰')
        x = ureg.parse_expression('10 %')
        self.assertEqual(x, ureg.Quantity(10, {'%': 1}))
        y = ureg.parse_expression('10 ‰')
        self.assertEqual(y, ureg.Quantity(10, {'‰': 1}))
        self.assertEqual(x.to('‰'), ureg.Quantity(1, {'‰': 1}))

    def test_issue29(self):
        ureg = UnitRegistry()
        t = 4 * ureg('mW')
        self.assertEqual(t.magnitude, 4)
        self.assertEqual(t._units, UnitsContainer(milliwatt=1))
        self.assertEqual(t.to('joule / second'), 4e-3 * ureg('W'))

    @unittest.expectedFailure
    @helpers.requires_numpy()
    def test_issue37(self):
        x = np.ma.masked_array([1, 2, 3], mask=[True, True, False])
        ureg = UnitRegistry()
        q = ureg.meter * x
        self.assertIsInstance(q, ureg.Quantity)
        np.testing.assert_array_equal(q.magnitude, x)
        self.assertEqual(q.units, ureg.meter.units)
        q = x * ureg.meter
        self.assertIsInstance(q, ureg.Quantity)
        np.testing.assert_array_equal(q.magnitude, x)
        self.assertEqual(q.units, ureg.meter.units)

        m = np.ma.masked_array(2 * np.ones(3,3))
        qq = q * m
        self.assertIsInstance(qq, ureg.Quantity)
        np.testing.assert_array_equal(qq.magnitude, x * m)
        self.assertEqual(qq.units, ureg.meter.units)
        qq = m * q
        self.assertIsInstance(qq, ureg.Quantity)
        np.testing.assert_array_equal(qq.magnitude, x * m)
        self.assertEqual(qq.units, ureg.meter.units)

    @unittest.expectedFailure
    @helpers.requires_numpy()
    def test_issue39(self):
        x = np.matrix([[1, 2, 3], [1, 2, 3], [1, 2, 3]])
        ureg = UnitRegistry()
        q = ureg.meter * x
        self.assertIsInstance(q, ureg.Quantity)
        np.testing.assert_array_equal(q.magnitude, x)
        self.assertEqual(q.units, ureg.meter.units)
        q = x * ureg.meter
        self.assertIsInstance(q, ureg.Quantity)
        np.testing.assert_array_equal(q.magnitude, x)
        self.assertEqual(q.units, ureg.meter.units)

        m = np.matrix(2 * np.ones(3,3))
        qq = q * m
        self.assertIsInstance(qq, ureg.Quantity)
        np.testing.assert_array_equal(qq.magnitude, x * m)
        self.assertEqual(qq.units, ureg.meter.units)
        qq = m * q
        self.assertIsInstance(qq, ureg.Quantity)
        np.testing.assert_array_equal(qq.magnitude, x * m)
        self.assertEqual(qq.units, ureg.meter.units)

    @helpers.requires_numpy()
    def test_issue44(self):
        ureg = UnitRegistry()
        x = 4. * ureg.dimensionless
        np.sqrt(x)
        self.assertQuantityAlmostEqual(np.sqrt([4.] * ureg.dimensionless), [2.] * ureg.dimensionless)
        self.assertQuantityAlmostEqual(np.sqrt(4. * ureg.dimensionless), 2. * ureg.dimensionless)

    def test_issue45(self):
        import math
        ureg = UnitRegistry()
        self.assertAlmostEqual(math.sqrt(4 * ureg.m/ureg.cm), math.sqrt(4 * 100))
        self.assertAlmostEqual(float(ureg.V / ureg.mV), 1000.)

    @helpers.requires_numpy()
    def test_issue45b(self):
        ureg = UnitRegistry()
        self.assertAlmostEqual(np.sin([np.pi/2] * ureg.m / ureg.m ), np.sin([np.pi/2] * ureg.dimensionless))
        self.assertAlmostEqual(np.sin([np.pi/2] * ureg.cm / ureg.m ), np.sin([np.pi/2] * ureg.dimensionless * 0.01))

    def test_issue50(self):
        ureg = UnitRegistry()
        Q_ = ureg.Quantity
        self.assertEqual(Q_(100), 100 * ureg.dimensionless)
        self.assertEqual(Q_('100'), 100 * ureg.dimensionless)

    def test_issue52(self):
        u1 = UnitRegistry()
        u2 = UnitRegistry()
        q1 = 1*u1.meter
        q2 = 1*u2.meter
        import operator as op
        for fun in (op.add, op.iadd,
                    op.sub, op.isub,
                    op.mul, op.imul,
                    op.floordiv, op.ifloordiv,
                    op.truediv, op.itruediv):
            self.assertRaises(ValueError, fun, q1, q2)

    def test_issue54(self):
        ureg = UnitRegistry()
        self.assertEqual((1*ureg.km/ureg.m + 1).magnitude, 1001)

    def test_issue54_related(self):
        ureg = UnitRegistry()
        self.assertEqual(ureg.km/ureg.m, 1000)
        self.assertEqual(1000, ureg.km/ureg.m)
        self.assertLess(900, ureg.km/ureg.m)
        self.assertGreater(1100, ureg.km/ureg.m)

    def test_issue61(self):
        ureg = UnitRegistry()
        Q_ = ureg.Quantity
        for value in ({}, {'a': 3}, None):
            self.assertRaises(TypeError, Q_, value)
            self.assertRaises(TypeError, Q_, value, 'meter')
        self.assertRaises(ValueError, Q_, '', 'meter')
        self.assertRaises(ValueError, Q_, '')

    @helpers.requires_not_numpy()
    def test_issue61_notNP(self):
        ureg = UnitRegistry()
        Q_ = ureg.Quantity
        for value in ([1, 2, 3], (1, 2, 3)):
            self.assertRaises(TypeError, Q_, value)
            self.assertRaises(TypeError, Q_, value, 'meter')

    def test_issue62(self):
        ureg = UnitRegistry()
        m = ureg('m**0.5')
        self.assertEqual(str(m.units), 'meter ** 0.5')

    def test_issue66(self):
        ureg = UnitRegistry()
        self.assertEqual(ureg.get_dimensionality(UnitsContainer({'[temperature]': 1})),
                         UnitsContainer({'[temperature]': 1}))
        self.assertEqual(ureg.get_dimensionality(ureg.kelvin),
                         UnitsContainer({'[temperature]': 1}))
        self.assertEqual(ureg.get_dimensionality(ureg.degC),
                         UnitsContainer({'[temperature]': 1}))

    def test_issue66b(self):
        ureg = UnitRegistry()
        self.assertEqual(ureg.get_base_units(ureg.kelvin),
                         (1.0, ureg.Unit(UnitsContainer({'kelvin': 1}))))
        self.assertEqual(ureg.get_base_units(ureg.degC),
                         (1.0, ureg.Unit(UnitsContainer({'kelvin': 1}))))

    def test_issue69(self):
        ureg = UnitRegistry()
        q = ureg('m').to(ureg('in'))
        self.assertEqual(q, ureg('m').to('in'))

    @helpers.requires_numpy()
    def test_issue74(self):
        ureg = UnitRegistry()
        v1 = np.asarray([1., 2., 3.])
        v2 = np.asarray([3., 2., 1.])
        q1 = v1 * ureg.ms
        q2 = v2 * ureg.ms

        np.testing.assert_array_equal(q1 < q2, v1 < v2)
        np.testing.assert_array_equal(q1 > q2, v1 > v2)

        np.testing.assert_array_equal(q1 <= q2, v1 <= v2)
        np.testing.assert_array_equal(q1 >= q2, v1 >= v2)

        q2s = np.asarray([0.003, 0.002, 0.001]) * ureg.s
        v2s = q2s.to('ms').magnitude

        np.testing.assert_array_equal(q1 < q2s, v1 < v2s)
        np.testing.assert_array_equal(q1 > q2s, v1 > v2s)

        np.testing.assert_array_equal(q1 <= q2s, v1 <= v2s)
        np.testing.assert_array_equal(q1 >= q2s, v1 >= v2s)

    @helpers.requires_numpy()
    def test_issue75(self):
        ureg = UnitRegistry()
        v1 = np.asarray([1., 2., 3.])
        v2 = np.asarray([3., 2., 1.])
        q1 = v1 * ureg.ms
        q2 = v2 * ureg.ms

        np.testing.assert_array_equal(q1 == q2, v1 == v2)
        np.testing.assert_array_equal(q1 != q2, v1 != v2)

        q2s = np.asarray([0.003, 0.002, 0.001]) * ureg.s
        v2s = q2s.to('ms').magnitude

        np.testing.assert_array_equal(q1 == q2s, v1 == v2s)
        np.testing.assert_array_equal(q1 != q2s, v1 != v2s)

    @helpers.requires_uncertainties()
    def test_issue77(self):
        ureg = UnitRegistry()
        acc = (5.0 * ureg('m/s/s')).plus_minus(0.25)
        tim = (37.0 * ureg('s')).plus_minus(0.16)
        dis = acc * tim ** 2 / 2
        self.assertEqual(dis.value, acc.value * tim.value ** 2 / 2)

    def test_issue85(self):
        ureg = UnitRegistry()

        T = 4. * ureg.kelvin
        m = 1. * ureg.amu
        va = 2. * ureg.k * T / m

        try:
            va.to_base_units()
        except:
            self.assertTrue(False, 'Error while trying to get base units for {}'.format(va))

        boltmk = 1.380649e-23*ureg.J/ureg.K
        vb = 2. * boltmk * T / m

        self.assertQuantityAlmostEqual(va.to_base_units(), vb.to_base_units())

    def test_issue86(self):
        ureg = self.ureg
        ureg.autoconvert_offset_to_baseunit = True

        def parts(q):
            return q.magnitude, q.units

        q1 = 10. * ureg.degC
        q2 = 10. * ureg.kelvin

        k1 = q1.to_base_units()

        q3 = 3. * ureg.meter

        q1m, q1u = parts(q1)
        q2m, q2u = parts(q2)
        q3m, q3u = parts(q3)

        k1m, k1u = parts(k1)

        self.assertEqual(parts(q2 * q3), (q2m * q3m, q2u * q3u))
        self.assertEqual(parts(q2 / q3), (q2m / q3m, q2u / q3u))
        self.assertEqual(parts(q3 * q2), (q3m * q2m, q3u * q2u))
        self.assertEqual(parts(q3 / q2), (q3m / q2m, q3u / q2u))
        self.assertEqual(parts(q2 **  1), (q2m **  1, q2u **  1))
        self.assertEqual(parts(q2 ** -1), (q2m ** -1, q2u ** -1))
        self.assertEqual(parts(q2 **  2), (q2m **  2, q2u **  2))
        self.assertEqual(parts(q2 ** -2), (q2m ** -2, q2u ** -2))

        self.assertEqual(parts(q1 * q3), (k1m * q3m, k1u * q3u))
        self.assertEqual(parts(q1 / q3), (k1m / q3m, k1u / q3u))
        self.assertEqual(parts(q3 * q1), (q3m * k1m, q3u * k1u))
        self.assertEqual(parts(q3 / q1), (q3m / k1m, q3u / k1u))
        self.assertEqual(parts(q1 ** -1), (k1m ** -1, k1u ** -1))
        self.assertEqual(parts(q1 **  2), (k1m **  2, k1u **  2))
        self.assertEqual(parts(q1 ** -2), (k1m ** -2, k1u ** -2))

    def test_issues86b(self):
        ureg = self.ureg

        T1 = 200. * ureg.degC
        T2 = T1.to(ureg.kelvin)
        m = 132.9054519 * ureg.amu
        v1 = 2 * ureg.k * T1 / m
        v2 = 2 * ureg.k * T2 / m

        self.assertQuantityAlmostEqual(v1, v2)
        self.assertQuantityAlmostEqual(v1, v2.to_base_units())
        self.assertQuantityAlmostEqual(v1.to_base_units(), v2)
        self.assertQuantityAlmostEqual(v1.to_base_units(), v2.to_base_units())

    @unittest.expectedFailure
    def test_issue86c(self):
        ureg = self.ureg
        ureg.autoconvert_offset_to_baseunit = True
        T = ureg.degC
        T = 100. * T
        self.assertQuantityAlmostEqual(ureg.k*2*T, ureg.k*(2*T))

    def test_issue93(self):
        ureg = UnitRegistry()
        x = 5 * ureg.meter
        self.assertIsInstance(x.magnitude, int)
        y = 0.1 * ureg.meter
        self.assertIsInstance(y.magnitude, float)
        z = 5 * ureg.meter
        self.assertIsInstance(z.magnitude, int)
        z += y
        self.assertIsInstance(z.magnitude, float)

        self.assertQuantityAlmostEqual(x + y, 5.1 * ureg.meter)
        self.assertQuantityAlmostEqual(z, 5.1 * ureg.meter)

    @helpers.requires_numpy_previous_than('1.10')
    def test_issue94(self):
        ureg = UnitRegistry()
        v1 = np.array([5, 5]) * ureg.meter
        v2 = 0.1 * ureg.meter
        v3 = np.array([5, 5]) * ureg.meter
        v3 += v2

        np.testing.assert_array_equal((v1 + v2).magnitude, np.array([5.1, 5.1]))
        np.testing.assert_array_equal(v3.magnitude, np.array([5, 5]))

    def test_issue104(self):
        ureg = UnitRegistry()

        x = [ureg('1 meter'), ureg('1 meter'), ureg('1 meter')]
        y = [ureg('1 meter')] * 3

        def summer(values):
            if not values:
                return 0
            total = values[0]
            for v in values[1:]:
                total += v

            return total

        self.assertQuantityAlmostEqual(summer(x), ureg.Quantity(3, 'meter'))
        self.assertQuantityAlmostEqual(x[0], ureg.Quantity(1, 'meter'))
        self.assertQuantityAlmostEqual(summer(y), ureg.Quantity(3, 'meter'))
        self.assertQuantityAlmostEqual(y[0], ureg.Quantity(1, 'meter'))

    def test_issue105(self):
        ureg = UnitRegistry()

        func = ureg.parse_unit_name
        val = list(func('meter'))
        self.assertEqual(list(func('METER')), [])
        self.assertEqual(val, list(func('METER', False)))

        for func in (ureg.get_name, ureg.parse_expression):
            val = func('meter')
            self.assertRaises(AttributeError, func, 'METER')
            self.assertEqual(val, func('METER', False))

    def test_issue121(self):
        sh = (2, 1)
        ureg = UnitRegistry()
        z, v = 0, 2.
        self.assertEqual(z + v * ureg.meter, v * ureg.meter)
        self.assertEqual(z - v * ureg.meter, -v * ureg.meter)
        self.assertEqual(v * ureg.meter + z, v * ureg.meter)
        self.assertEqual(v * ureg.meter - z, v * ureg.meter)

        self.assertEqual(sum([v * ureg.meter, v * ureg.meter]), 2 * v * ureg.meter)

    @helpers.requires_numpy18()
    def test_issue121b(self):
        sh = (2, 1)
        ureg = UnitRegistry()

        z, v = 0, 2.
        self.assertEqual(z + v * ureg.meter, v * ureg.meter)
        self.assertEqual(z - v * ureg.meter, -v * ureg.meter)
        self.assertEqual(v * ureg.meter + z, v * ureg.meter)
        self.assertEqual(v * ureg.meter - z, v * ureg.meter)

        self.assertEqual(sum([v * ureg.meter, v * ureg.meter]), 2 * v * ureg.meter)

        z, v = np.zeros(sh), 2. * np.ones(sh)
        self.assertQuantityEqual(z + v * ureg.meter, v * ureg.meter)
        self.assertQuantityEqual(z - v * ureg.meter, -v * ureg.meter)
        self.assertQuantityEqual(v * ureg.meter + z, v * ureg.meter)
        self.assertQuantityEqual(v * ureg.meter - z, v * ureg.meter)

        z, v = np.zeros((3, 1)), 2. * np.ones(sh)
        for x, y in ((z, v),
                     (z, v * ureg.meter),
                     (v * ureg.meter, z)
                     ):
            try:
                w = x + y
                self.assertTrue(False, "ValueError not raised")
            except ValueError:
                pass
            try:
                w = x - y
                self.assertTrue(False, "ValueError not raised")
            except ValueError:
                pass

    @helpers.requires_numpy()
    def test_issue127(self):
        q = [1., 2., 3., 4.] * self.ureg.meter
        q[0] = np.nan
        self.assertNotEqual(q[0], 1.)
        self.assertTrue(math.isnan(q[0].magnitude))
        q[1] = float('NaN')
        self.assertNotEqual(q[1], 2.)
        self.assertTrue(math.isnan(q[1].magnitude))

    def test_issue170(self):
        Q_ = UnitRegistry().Quantity
        q = Q_('1 kHz')/Q_('100 Hz')
        iq = int(q)
        self.assertEqual(iq, 10)
        self.assertIsInstance(iq, int)

    def test_angstrom_creation(self):
        ureg = UnitRegistry()
        ureg.Quantity(2, 'Å')

    def test_alternative_angstrom_definition(self):
        ureg = UnitRegistry()
        ureg.Quantity(2, '\u212B')

    def test_micro_creation(self):
        ureg = UnitRegistry()
        ureg.Quantity(2, 'µm')

    @helpers.requires_numpy()
    def test_issue171_real_imag(self):
        qr = [1., 2., 3., 4.] * self.ureg.meter
        qi = [4., 3., 2., 1.] * self.ureg.meter
        q = qr + 1j * qi
        self.assertQuantityEqual(q.real, qr)
        self.assertQuantityEqual(q.imag, qi)

    @helpers.requires_numpy()
    def test_issue171_T(self):
        a = np.asarray([[1., 2., 3., 4.],[4., 3., 2., 1.]])
        q1 = a * self.ureg.meter
        q2 = a.T * self.ureg.meter
        self.assertQuantityEqual(q1.T, q2)

    @helpers.requires_numpy()
    def test_issue250(self):
        a = self.ureg.V
        b = self.ureg.mV
        self.assertEqual(np.float16(a/b), 1000.)
        self.assertEqual(np.float32(a/b), 1000.)
        self.assertEqual(np.float64(a/b), 1000.)
        if "float128" in dir(np):
            self.assertEqual(np.float128(a/b), 1000.)

    def test_issue252(self):
        ur = UnitRegistry()
        q = ur("3 F")
        t = copy.deepcopy(q)
        u = t.to(ur.mF)
        self.assertQuantityEqual(q.to(ur.mF), u)

    def test_issue323(self):
        from fractions import Fraction as F
        self.assertEqual((self.Q_(F(2,3), 's')).to('ms'), self.Q_(F(2000,3), 'ms'))
        self.assertEqual((self.Q_(F(2,3), 'm')).to('km'), self.Q_(F(1,1500), 'km'))

    def test_issue339(self):
        q1 = self.ureg('')
        self.assertEqual(q1.magnitude, 1)
        self.assertEqual(q1.units, self.ureg.dimensionless)
        q2 = self.ureg('1 dimensionless')
        self.assertEqual(q1, q2)

    def test_issue354_356_370(self):
        q = 1 * self.ureg.second / self.ureg.millisecond
        self.assertEqual('{0:~}'.format(1 * self.ureg.second / self.ureg.millisecond),
                         '1.0 s / ms')
        self.assertEqual("{0:~}".format(1 * self.ureg.count),
                         '1 count')
        self.assertEqual('{0:~}'.format(1 * self.ureg('MiB')),
                         '1 MiB')

    def test_issue468(self):
        ureg = UnitRegistry()

        @ureg.wraps(('kg'), 'meter')
        def f(x):
            return x

        x = ureg.Quantity(1., 'meter')
        y = f(x)
        z = x * y
        self.assertEqual(z, ureg.Quantity(1., 'meter * kilogram'))

    @helpers.requires_numpy()
    def test_issue482(self):
        q = self.ureg.Quantity(1, self.ureg.dimensionless)
        qe = np.exp(q)
        self.assertIsInstance(qe, self.ureg.Quantity)

    @helpers.requires_numpy()
    def test_issue483(self):
        ureg = self.ureg
        a = np.asarray([1, 2, 3])
        q = [1, 2, 3] * ureg.dimensionless
        p = (q ** q).m
        np.testing.assert_array_equal(p, a ** a)

    def test_issue523(self):
        ureg = UnitRegistry()
        src, dst = UnitsContainer({'meter': 1}), UnitsContainer({'degF': 1})
        value = 10.
        convert = self.ureg.convert
        self.assertRaises(DimensionalityError, convert, value, src, dst)
        self.assertRaises(DimensionalityError, convert, value, dst, src)

    def test_issue532(self):
        ureg = self.ureg

        @ureg.check(ureg(''))
        def f(x):
            return 2 * x

        self.assertEqual(f(ureg.Quantity(1, '')), 2)
        self.assertRaises(DimensionalityError, f, ureg.Quantity(1, 'm'))

    def test_issue625a(self):
        ureg = UnitRegistry()
        Q_ = ureg.Quantity
        from math import sqrt

        @ureg.wraps(ureg.second, (ureg.meters, ureg.meters/ureg.second**2))
        def calculate_time_to_fall(height, gravity=Q_(9.8, 'm/s^2')):
            """Calculate time to fall from a height h with a default gravity.

            By default, the gravity is assumed to be earth gravity,
            but it can be modified.

            d = .5 * g * t**2
            t = sqrt(2 * d / g)
            """
            return sqrt(2 * height / gravity)

        lunar_module_height = Q_(10, 'm')
        t1 = calculate_time_to_fall(lunar_module_height)
        print(t1)
        self.assertAlmostEqual(t1, Q_(1.4285714285714286, 's'))

        moon_gravity = Q_(1.625, 'm/s^2')
        t2 = calculate_time_to_fall(lunar_module_height, moon_gravity)
        self.assertAlmostEqual(t2, Q_(3.508232077228117, 's'))

    def test_issue625b(self):
        ureg = UnitRegistry()
        Q_ = ureg.Quantity

        @ureg.wraps('=A*B', ('=A', '=B'))
        def get_displacement(time, rate=Q_(1, 'm/s')):
            """Calculates displacement from a duration and default rate.
            """
            return time * rate

        d1 = get_displacement(Q_(2, 's'))
        self.assertAlmostEqual(d1, Q_(2, 'm'))

        d2 = get_displacement(Q_(2, 's'), Q_(1, 'deg/s'))
        self.assertAlmostEqual(d2, Q_(2,' deg'))

    def test_issue625c(self):
        u = UnitRegistry()

        @u.wraps('=A*B*C', ('=A', '=B', '=C'))
        def get_product(a=2*u.m, b=3*u.m, c=5*u.m):
            return a*b*c

        self.assertEqual(get_product(a=3*u.m), 45*u.m**3)
        self.assertEqual(get_product(b=2*u.m), 20*u.m**3)
        self.assertEqual(get_product(c=1*u.dimensionless), 6*u.m**2)

    def test_issue655a(self):
        ureg = UnitRegistry()
        distance = 1 * ureg.m
        time = 1 * ureg.s
        velocity = distance / time
        self.assertEqual(distance.check('[length]'), True)
        self.assertEqual(distance.check('[time]'), False)
        self.assertEqual(velocity.check('[length] / [time]'), True)
        self.assertEqual(velocity.check('1 / [time] * [length]'), True)

    def test_issue655b(self):
        ureg = UnitRegistry()
        Q_ = ureg.Quantity

        @ureg.check('[length]', '[length]/[time]^2')
        def pendulum_period(length, G=Q_(1, 'standard_gravity')):
            print(length)
            return (2*math.pi*(length/G)**.5).to('s')

        l = 1 * ureg.m
        # Assume earth gravity
        t = pendulum_period(l)
        self.assertAlmostEqual(t, Q_('2.0064092925890407 second'))
        # Use moon gravity
        moon_gravity = Q_(1.625, 'm/s^2')
        t = pendulum_period(l, moon_gravity)
        self.assertAlmostEqual(t, Q_('4.928936075204336 second'))

    def test_issue783(self):
        ureg = UnitRegistry()
        assert not ureg('g') == []

    def test_issue856(self):
        ph1 = ParserHelper(scale=123)
        ph2 = copy.deepcopy(ph1)
        assert ph2.scale == ph1.scale

        ureg1 = UnitRegistry()
        ureg2 = copy.deepcopy(ureg1)
        # Very basic functionality test
        assert ureg2('1 t').to('kg').magnitude == 1000

    def test_issue856b(self):
        # Test that, after a deepcopy(), the two UnitRegistries are
        # independent from each other
        ureg1 = UnitRegistry()
        ureg2 = copy.deepcopy(ureg1)
        ureg1.define('test123 = 123 kg')
        ureg2.define('test123 = 456 kg')
        assert ureg1('1 test123').to('kg').magnitude == 123
        assert ureg2('1 test123').to('kg').magnitude == 456

    def test_issue876(self):
        # Same hash must not imply equality.

        # As an implementation detail of CPython, hash(-1) == hash(-2).
        # This test is useless in potential alternative Python implementations where
        # hash(-1) != hash(-2); one would need to find hash collisions specific for each
        # implementation

        a = UnitsContainer({"[mass]": -1})
        b = UnitsContainer({"[mass]": -2})
        c = UnitsContainer({"[mass]": -3})

        # Guarantee working on alternative Python implementations
        assert (hash(-1) == hash(-2)) == (hash(a) == hash(b))
        assert (hash(-1) == hash(-3)) == (hash(a) == hash(c))
        assert a != b
        assert a != c

    def test_issue912(self):
        """pprint.pformat() invokes sorted() on large sets and frozensets and graciously
        handles TypeError, but not generic Exceptions. This test will fail if
        pint.DimensionalityError stops being a subclass of TypeError.
        """
        ureg = UnitRegistry()
        meter_units = ureg.get_compatible_units(ureg.meter)
        hertz_units = ureg.get_compatible_units(ureg.hertz)
        pprint.pformat(meter_units | hertz_units)<|MERGE_RESOLUTION|>--- conflicted
+++ resolved
@@ -3,11 +3,8 @@
 import copy
 import math
 import unittest
-<<<<<<< HEAD
 import pprint
 import sys
-=======
->>>>>>> a9831b0f
 
 from pint import DimensionalityError, UnitRegistry
 from pint.unit import UnitsContainer
