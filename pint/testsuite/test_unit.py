--- conflicted
+++ resolved
@@ -10,13 +10,9 @@
                        Definition, PrefixDefinition, UnitDefinition,
                        DimensionDefinition, _freeze)
 from pint import DimensionalityError, UndefinedUnitError
-<<<<<<< HEAD
-from pint.compat import u
+from pint.compat import u, unittest
 from pint.testsuite import TestCase
 
-=======
-from pint.testsuite import TestCase, u, unittest
->>>>>>> f46c706b
 
 class TestConverter(unittest.TestCase):
 
