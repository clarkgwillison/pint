--- conflicted
+++ resolved
@@ -6,11 +6,7 @@
     :license: BSD, see LICENSE for more details.
 """
 
-<<<<<<< HEAD
-from .compat import HAS_PROPER_BABEL
-=======
-from pint.compat import HAS_BABEL
->>>>>>> d8bd0d04
+from .compat import HAS_BABEL
 
 _babel_units = dict(
     standard_gravity="acceleration-g-force",
