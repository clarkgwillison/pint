--- conflicted
+++ resolved
@@ -1886,19 +1886,11 @@
 
     def _get_non_multiplicative_units(self) -> List[str]:
         """Return a list of the of non-multiplicative units of the Quantity object."""
-<<<<<<< HEAD
-        non_mul_units = [
-=======
         return [
->>>>>>> 03be0544
             unit
             for unit in self._units
             if not self._get_unit_definition(unit).is_multiplicative
         ]
-<<<<<<< HEAD
-        return non_mul_units
-=======
->>>>>>> 03be0544
 
     def _get_delta_units(self) -> List[str]:
         """Return list of delta units ot the Quantity object."""
