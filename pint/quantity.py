--- conflicted
+++ resolved
@@ -1824,19 +1824,11 @@
 
     def _get_non_multiplicative_units(self) -> List[str]:
         """Return a list of the of non-multiplicative units of the Quantity object."""
-<<<<<<< HEAD
-        non_mul_units = [
-=======
         return [
->>>>>>> 23bb9746
             unit
             for unit in self._units
             if not self._get_unit_definition(unit).is_multiplicative
         ]
-<<<<<<< HEAD
-        return non_mul_units
-=======
->>>>>>> 23bb9746
 
     def _get_delta_units(self) -> List[str]:
         """Return list of delta units ot the Quantity object."""
