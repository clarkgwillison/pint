--- conflicted
+++ resolved
@@ -78,17 +78,14 @@
         return obj
 
 
-<<<<<<< HEAD
-class BaseRegistry(metaclass=RegistryMeta):
-=======
 class RegistryCache:
     """Cache to speed up unit registries
     """
 
+        #: Maps dimensionality (UnitsContainer) to Units (str)
     def __init__(self):
-        #: Maps dimensionality (UnitsContainer) to Units (str)
+
         self.dimensional_equivalents = {}
-
         #: Maps dimensionality (UnitsContainer) to Dimensionality (UnitsContainer)
         self.root_units = {}
 
@@ -99,8 +96,7 @@
         self.parse_unit = {}
 
 
-class BaseRegistry(meta.with_metaclass(_Meta)):
->>>>>>> 616ea8c3
+class BaseRegistry(metaclass=RegistryMeta):
     """Base class for all registries.
 
     Capabilities:
@@ -450,11 +446,7 @@
         self._cache = RegistryCache()
 
         deps = {
-<<<<<<< HEAD
             name: definition.reference.keys() if definition.reference else set()
-=======
-            name: set(definition.reference.keys()) if definition.reference else set()
->>>>>>> 616ea8c3
             for name, definition in self._units.items()
         }
 
@@ -1089,11 +1081,6 @@
     """
 
     def __init__(self, **kwargs):
-<<<<<<< HEAD
-        super().__init__(**kwargs)
-
-=======
->>>>>>> 616ea8c3
         #: Map context name (string) or abbreviation to context.
         self._contexts = {}
         #: Stores active contexts.
@@ -1569,24 +1556,16 @@
                  on_redefinition='warn', system=None,
                  auto_reduce_dimensions=False, preprocessors=None):
 
-<<<<<<< HEAD
         super().__init__(
-            filename=filename, force_ndarray=force_ndarray,
+            filename=filename, 
+            force_ndarray=force_ndarray,
             on_redefinition=on_redefinition,
             default_as_delta=default_as_delta,
             autoconvert_offset_to_baseunit=autoconvert_offset_to_baseunit,
             system=system,
-            auto_reduce_dimensions=auto_reduce_dimensions
+            auto_reduce_dimensions=auto_reduce_dimensions,
+            preprocessors=preprocessors
         )
-=======
-        super(UnitRegistry, self).__init__(filename=filename, force_ndarray=force_ndarray,
-                                           on_redefinition=on_redefinition,
-                                           default_as_delta=default_as_delta,
-                                           autoconvert_offset_to_baseunit=autoconvert_offset_to_baseunit,
-                                           system=system,
-                                           auto_reduce_dimensions=auto_reduce_dimensions,
-                                           preprocessors=preprocessors)
->>>>>>> 616ea8c3
 
     def pi_theorem(self, quantities):
         """Builds dimensionless quantities using the Buckingham π theorem
