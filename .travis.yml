--- conflicted
+++ resolved
@@ -42,14 +42,9 @@
   - conda info -a
 
   # The next couple lines fix a crash with multiprocessing on Travis and are not specific to using Miniconda
-<<<<<<< HEAD
-  #- sudo rm -rf /dev/shm
-  #- sudo ln -s /run/shm /dev/shm
-=======
   # But broke travis 2019-08
   # - sudo rm -rf /dev/shm
   # - sudo ln -s /run/shm /dev/shm
->>>>>>> 55058bc8
 
   - export ENV_NAME=travis
 
